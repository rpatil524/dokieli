--- conflicted
+++ resolved
@@ -168,10 +168,6 @@
                 "@id": "http://www.w3.org/ns/oa#annotatedBy",
                 "@type": "@id"
             },
-<<<<<<< HEAD
-=======
-
->>>>>>> f773f501
             "ldpcontains": {
                 "@id": "http://www.w3.org/ns/ldp#contains",
                 "@type": "@id",
