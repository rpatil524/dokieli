/** dokieli
 *
 * Sarven Capadisli <info@csarven.ca> http://csarven.ca/#i
 * http://www.apache.org/licenses/LICENSE-2.0.html Apache License, Version 2.0
 * https://github.com/linkeddata/dokieli
 */

@media print {
.do {
display:none !important;
}
}

@media screen {
body.on-document-menu > *:not([class~="on"]) {
opacity:0.5;
transition: opacity 1s ease-in-out;
-moz-transition: opacity 1s ease-in-out;
-webkit-transition: opacity 1s ease-in-out;
}
}

[contenteditable=true]:focus {
outline:none;
}

#content,
#interactions {
position:relative;
}

menu.do,
aside.do {
position:fixed;
z-index:9;
max-height:calc(100% - 4em);
background:#fff !important;
font-size:0.8em;
margin:0;
}
menu.do {
top:0;
right:0;
}
aside.do {
top:1em;
}
.do.on {
padding:1em;
overflow:auto;
}
.do.on p {
text-indent:0;
}

aside.do.on {
border:1px solid #ccc;
border-radius:0.5em;
box-shadow:0.25em 0.25em 0.25em rgba(0,0,0,0.1);
}
menu.do.on {
border-left:1px solid #ccc;
border-bottom:1px solid #ccc;
border-bottom-left-radius:0.5em;
box-shadow:0.25em 0.25em 0.25em rgba(0,0,0,0.1);
}
aside.do.on:not([id="toc"]) {
left: 50%;
transform: translate(-50%, 0);
}

aside.do input {
  padding: 0.2em;
}

aside.note {
position:static;
border:0;
height:0;
margin:0;
padding:0;
}
aside.note:after {
width:auto;
position:static;
}

#document-editor {
position:static;
}

#toc {
left:1em;
}
.success { background-color:#FFFFFF; color:#647819; font-weight:bold; }
.warning { background-color:#FFFF00; color:#000000; font-weight:bold; }
.error { background-color:#FF0000; color:#FFFFFF; font-weight:bold; }
.highlight { background-color:#00FFFF; color:#000000; }

#document-menu > button {
position:absolute;
top:1em;
right:1em;
font-size:26px;
}
#document-menu > header {
display:none;
}
#document-menu > footer {
display:none;
margin-top:1em;
}
#document-menu.on > header,
#document-menu.on > footer {
display:block;
}

#document-menu section {
margin-top:2em;
}
#document-menu ul,
#document-menu h2,
#toc h2 {
margin:0;
padding:0;
}
#document-menu p {
text-indent:0;
}
#document-menu.do caption:before {
content: '' !important;
}


#views {
/*top:1em;
right:1em;*/
}
#document-metadata {
/*bottom:1em;
right:1em;*/
}

#document-do ul,
#views ul,
#document-metadata ul,
#embed-data-in-html ul,
#table-of-stuff ul {
list-style-type:none;
}
#document-metadata * {
text-align:left;
margin:0;
}
#document-metadata table,
#document-metadata table * {
border:0;
padding-left:0;
}
#document-metadata caption {
font-family:"CMUSerif-Bold", serif !important;
font-size:1.231em;
}


#views li,
#embed-data-in-html li,
#table-of-stuff li,
#document-do li {
display:inline;
margin-right:1em;
}

#embed-data-entry nav {
position:relative;
z-index:9;
}
#embed-data-entry nav ul {
list-style-type: none;
margin:0;
}
#embed-data-entry nav ul li {
font-weight:bold;
display:inline-block;
border:2px solid #ffffff;
border-bottom:#cccccc;
}
#embed-data-entry nav ul li.selected {
border:2px solid #cccccc;
border-bottom-color:#ffffff;
}
#embed-data-entry nav ul li a {
background-color:#ffffff;
color:#000000;
text-decoration:none;
display:block;
padding:0.75em 1em;
outline:none;
}
#embed-data-entry nav ul li.selected a {
text-decoration:none;
color:#000000;
}
#embed-data-entry > div {
display:none;
clear:both;
margin-top:-2px;
}
#embed-data-entry > div.selected {
display:block;
}
#embed-data-entry div button {

}
#embed-data-entry textarea {
padding:0.75em 1em;
display:block;
border:2px solid #cccccc;
}

#table-of-stuff label {
font-weight:normal;
}

#resource-browser {
  overflow-x: hidden;
  min-width: 25%;
}
#resource-browser ul {
  width: 100%;
}
#resource-browser ul input[type="radio"] {
  display: none;
}
#resource-browser ul label {
  display: block;
  width: 100%;
  padding: 0.4em;
  cursor: pointer;
}
#resource-browser .container {
  background-color: #f2f2f2;
}
#resource-browser .container:hover {
  background-color: #ccc;
}
#resource-browser input[checked="true"] + label {
  font-weight: bold;
}

.do.sortable .sortable-placeholder {
outline: 1px dashed #777;
}

.do.sortable .sortable li {
cursor:grab;
cursor:-moz-grab;
cursor:-webkit-grab;
position:relative;
}

.do.sortable .sortable li:active {
cursor:move;
}

.do.sortable .sortable li:before,
.do.sortable .sortable li a:before {
border-left: 2px dotted #ccc;
}
.do.sortable .sortable li a:before {
position:absolute;
top:0;
left:-1.4em;
content:"\00a0";
cursor:grab;
cursor:-moz-grab;
cursor:-webkit-grab;
}


.do button {
line-height:1;
font-family:"CMUTypewriter-Regular", monospace !important;
font-weight:bold;
padding:0.25em;
z-index:9;
}

button.close {
position:absolute;
top:0.5em;
right:0.5em;
z-index:9;
}

.do.position-relative {
position:relative;
z-index:1;
}

.slide {
display:none;
}
.do.slide {
display:block;
}
.on-slideshow > header,
.on-slideshow > footer,
.on-slideshow #comments,
.on-slideshow article h1,
.on-slideshow article #authors,
.on-slideshow article > dl,
.on-slideshow article > div > dl,
.on-slideshow article section:not([class~="do"]),
.on-slideshow aside:not([class~="do"]) {
display:none;
}

.rfc-2119 {
text-transform: lowercase;
font-variant: small-caps;
font-style: normal;
}

@media screen {
.todo {
background-color:#f0f;
}
.todo:before {
content:"TODO: ";
}

.rtl {
unicode-bidi:bidi-override;
direction:rtl;
}

.typographic-sine-wave {
position:relative;
width:7em;
display:inline-block;
vertical-align:bottom;
}
.typographic-sine-wave span {
position:absolute;
z-index:-1;
/*margin-right:0.25em;*/
}
.typographic-sine-wave span:nth-of-type(1) {
bottom:0;
left:0;
}
.typographic-sine-wave span:nth-of-type(2) {
bottom:-0.25em;
left:0.75em;
font-size:1.5em;
color:#666;
transform:rotate(-10deg);
}
.typographic-sine-wave span:nth-of-type(3) {
bottom:-0.5em;
left:1.25em;
font-size:2em;
color:#777;
transform:rotate(-20deg);
}
.typographic-sine-wave span:nth-of-type(4) {
bottom:-0.25em;
left:1.5em;
font-size:2.5em;
color:#888;
transform:rotate(-30deg);
}
.typographic-sine-wave span:nth-of-type(5) {
bottom:0em;
left:2em;
font-size:3em;
color:#999;
transform:rotate(-40deg);
}
.typographic-sine-wave span:nth-of-type(6) {
bottom:0.25em;
left:1.25em;
font-size:5.5em;
color:#AAA;
transform:rotate(-50deg);
}
.typographic-sine-wave span:nth-of-type(7) {
bottom:0.5em;
left:1.25em;
font-size:7.5em;
color:#BBB;
transform:rotate(-60deg);
}

.blink {
animation: blink 1s steps(5, start) infinite;
-webkit-animation: blink 1s steps(5, start) infinite;
}
@keyframes blink {
  to {
    visibility: hidden;
  }
}
@-webkit-keyframes blink {
  to {
    visibility: hidden;
  }
}
}

.align-left { float:left; margin-right:2em; margin-bottom:2em; }
.align-right { float:right; margin-left:2em; margin-bottom:2em; }

.do.fragment {
position:absolute;
top:0;
right:0;
text-indent:0;
padding-right:10px;
font-size:1em;
}

.do.fragment a {
padding-right:10px;
height:100%;
display:block;
font-family: "CMUTypewriter-Regular", monospace !important;
font-weight:normal;
outline:none;
text-align:right;
text-decoration:none;
}
.do.fragment a:first-child {
border-right: 2px solid rgba(128,128,128,0.2);
}
.do.fragment a:nth-child(n+2) {
border-right: 2px solid rgba(64,64,64,0.9);
}

<<<<<<< HEAD
=======
img[width="48"][height="48"][rel$="image"] {
border-radius:0.5em;
}

>>>>>>> f773f501
.sparkline {
height: 1em;
width: 100%;
max-width: 100px;
}
<|MERGE_RESOLUTION|>--- conflicted
+++ resolved
@@ -438,13 +438,10 @@
 border-right: 2px solid rgba(64,64,64,0.9);
 }
 
-<<<<<<< HEAD
-=======
 img[width="48"][height="48"][rel$="image"] {
 border-radius:0.5em;
 }
 
->>>>>>> f773f501
 .sparkline {
 height: 1em;
 width: 100%;
